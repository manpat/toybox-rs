--- conflicted
+++ resolved
@@ -371,8 +371,10 @@
 		eprintln!("Message: {}", msg);
 	}
 
-<<<<<<< HEAD
-	panic!("GL ERROR!");
+	match severity {
+		raw::DEBUG_SEVERITY_HIGH | raw::DEBUG_SEVERITY_MEDIUM => panic!("GL ERROR!"),
+		_ => {}
+	}
 }
 
 
@@ -402,10 +404,3 @@
 		}
 	}
 }
-=======
-	match severity {
-		raw::DEBUG_SEVERITY_HIGH | raw::DEBUG_SEVERITY_MEDIUM => panic!("GL ERROR!"),
-		_ => {}
-	}
-}
->>>>>>> 82c573ea
