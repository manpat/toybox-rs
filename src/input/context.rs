--- conflicted
+++ resolved
@@ -40,16 +40,13 @@
 		}
 	}
 
-<<<<<<< HEAD
-	pub fn priority(&self) -> isize { self.priority }
-=======
 	pub fn name(&self) -> &str { &self.name }
 	pub fn id(&self) -> ContextID { self.id }
+	pub fn priority(&self) -> isize { self.priority }
 
 	pub fn actions(&self) -> impl Iterator<Item=&Action> {
 		self.actions.iter()
 	}
->>>>>>> c28b2547
 
 	pub fn mouse_action(&self) -> Option<(&Action, ActionID)> {
 		let context_id = self.id;
