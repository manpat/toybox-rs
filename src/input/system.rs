--- conflicted
+++ resolved
@@ -112,13 +112,9 @@
 			// }
 
 			&Event::MouseMotion { xrel, yrel, x, y, .. } => {
-<<<<<<< HEAD
-				let Vec2{x: w, y: h} = self.mouse_interactive_region;
+				let Vec2{x: w, y: h} = self.window_size;
 				let aspect = w/h;
-=======
-				let Vec2{x: w, y: h} = self.window_size;
->>>>>>> c28b2547
-				// TODO(pat.m): is it actually useful to remap coordinates like this?
+
 				let mouse_x = x as f32 / w * 2.0 - 1.0;
 				let mouse_y = -(y as f32 / h * 2.0 - 1.0);
 
